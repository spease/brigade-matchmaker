--- conflicted
+++ resolved
@@ -20,10 +20,6 @@
 urlpatterns = [
 	path('', include('api.urls')),
     path('admin/', admin.site.urls),
-<<<<<<< HEAD
     url(r'^', include('api.urls')),
-=======
-    url(r'^', include('data.urls')),
     url(r'^accounts/', include('allauth.urls')),
->>>>>>> 62b15669
 ]