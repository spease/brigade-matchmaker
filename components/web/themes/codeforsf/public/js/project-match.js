--- conflicted
+++ resolved
@@ -84,14 +84,9 @@
 	    });
 
 	    var baseUrl = attr.config.web.protocol + '://' + attr.config.web.host + ':' + attr.config.web.port;
-<<<<<<< HEAD
-
-			PM.skillsSel = new SelectorView({
-=======
-	    
+
 			PM.skillsSelector = new SelectorView({
 				'id': 'skills-selector-view',
->>>>>>> 35d2f89c
 			  'component_name':'Skills',
 			  'display-title' : 'Skills to Contribute',
 			  'tag-color':'#AA193A',
