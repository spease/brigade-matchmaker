$(document).ready(function () {
  if ($(".alert-info")[0]) {
		location.href = '/projects'
  }
  // Make the "You are checked in" item visible (enables logout)
  if ( localStorage.getItem("checkedIn") === "true" ) {
    $("li.dropdown").removeClass("btn--hidden");
  } else {
    $("li.dropdown").addClass("btn--hidden");
  }

  $("div.dropdown-menu").click(function (e) {
    //
    // e.target === My saved projects:  display localStorage project namespace
    // e.target === Sign out:  set localStorage checkedIn to "false" and
    //    go back to /
    switch( $(e.target).text() ) {
    case "My saved projects":
      console.log("Show save projects now")
      bookmarkProjs.show();
      break;
    case "Sign out":
      localStorage.setItem("checkedIn", "false");
      // Make the "You are checked in" item invisible
      $("li.dropdown").addClass("btn--hidden");
      window.location="/";
      break;
    default:
      break;
   }
  })

  $("[role='start_matching']").click(function () {
  	 user_data = "matching";
     console.log("current step: " + user_data);
     initMatchingStep( taxonomies );
  })

  $("[role='see_results']").click(function () {
  	 user_data = "results";
     $("#match_res").removeClass("btn--hidden");
     $("button#backToWizard").removeClass("btn--hidden");
     $("#wizardcards").addClass("btn--hidden");
  })

  $("[id='backToWizard']").click(function () {
  	 user_data = "restartWizard";
     $("#match_res").addClass("btn--hidden");
     $("#backToWizard").addClass("btn--hidden");
     $("#wizardcards").removeClass("btn--hidden");
     $("div#pList").children().remove();
     $("#projects-list").children().remove();
     restartWizard();
  })

  $("[role='home']").click(function(){
    user_data = "home";
    location.href = '/test/api/projects'; //go back to home page
  })
<<<<<<< HEAD
//handle synonyms in list selections
  $('#interests select').chosen().change( subPrimaryAndTellUser );


=======


  var taxonomies = registerTaxonomies ();
  //
  // taxonomies now holds all the primary keywords
  // and will track state of chosen/not chosen
  // in selection boxes/ setCount tracks the number
  // of chosen keywords per box
  //
  console.log('Choices are: ', taxonomies);
  console.log( 'selected: ', taxonomies[0].setType );
  //var userSet = registerUserChoices();
  for (var i = 0; i < taxonomies.length; i++ ) {
    taxonomies[i].setCount = 0;
    //
    //set handlers on each box, using the div ids
    //

    $(document).on('change', '#'+taxonomies[i].setType, function(evt, params ) {
      if (params.selected != undefined) {
        for (var q = 0; q < taxonomies.length; q++ ) {
          if ( evt.currentTarget.id === taxonomies[q].setType ) {
            taxonomies[q].setPrimary[params.selected].chosen = true;
            console.log('selected: ', taxonomies[q].setType + ' ' + taxonomies[q].setPrimary[params.selected].name );
            taxonomies[q].setCount += 1; // up to 3 allowed
            }
          }
      // Logic for tracking de-selects must be added below
      }
      if (params.deselected != undefined) {
        console.log('deselected: ' + params.deselected);
        for (var q = 0; q < taxonomies.length; q++ ) {
          if ( evt.currentTarget.id === taxonomies[q].setType ) {
            taxonomies[q].setPrimary[params.deselected].chosen = false;
            console.log('Deselected: ', taxonomies[q].setType + ' ' + taxonomies[q].setPrimary[params.deselected].name );
            taxonomies[q].setCount -= 1; // up to 3 allowed
          }
        }
      }
    })

  };

>>>>>>> dc1981c1
});
/*
function showSavedProjs () {
  var bookmarks = {};
  bookmarks.savedProjects = [];
  bookmarks.savedProjects =  JSON.parse(localStorage.getItem("savedProjects") );
  $('#savedProjsModal h4').text("Bookmarked projects are: " + bookmarks.savedProjects);
  $('#savedProjsModal').modal('show');

}
*/
function initMatchingStep( taxonomies ) {
  $("li#start_matching").addClass("active").addClass("move_left");
  $("li#start").removeClass("active").addClass("move_right");
  $("[role='home']").addClass("btn--hidden");
  $("[role='in_progress_message']").removeClass("btn--hidden");
  $("[role='start_matching']").addClass("btn--hidden");
  var searchStr = parseSelections( taxonomies );
  $("[role='in_progress_message']").attr("value", searchStr); //pass the users search through this button's value attr
  initMatchingSearch(searchStr);
}

function subPrimaryAndTellUser() {
  console.log("Event info is: ", this );
  console.log("Id of this event element: ", $(this).attr('id') );  // rtns ints
  console.log('This may be the chosen selector, or an a element: ', $('#interests li.search-choice').last().text() );
};

/**
/* from api.js -- test URLs for matching
/* TEST:
     http://localhost:5465/api/user/matches?skills=javascript,python&interests=housing&goals=developer,presenter
     http://localhost:5465/api/user/matches?skills=data-science&interests=homelessness&goals=developer
     http://localhost:5465/api/user/matches?skills=ruby&goals=developer,learner
     http://localhost:5465/api/user/matches?skills=null&goals=leader
     http://localhost:5465/api/user/matches?skills=javascript
*/

function parseSelections(taxonomies) {
  var baseURL = "http://localhost:5465/api/user/matches?"
  var skills = "skills=", interests = "interests=", goals = "goals=";
  var searchSkills, searchInterests, searchGoals = '';

  // taxonomies[0,1,2]:
  // property: setType = skills, interests, goals
  // property: setPrimary = array of {name, chosen(true/false)}
  // populate the property - array srchCriteria
  //
  //iterate over [0,1,2] then within over array setPrimary to get chosen primaries


  buildSrchStr = function( x ) {
    var srchCriteria = [];
    for (var j = 0; j < x.setPrimary.length; j++ ) {
      if ( x.setPrimary[j].chosen ) {
        srchCriteria.push( x.setPrimary[j].name )
      }
    } return srchCriteria.toString() ;
  }

  skills+= buildSrchStr( taxonomies[0] );
  skills = ( skills === "skills=" ) ? "" : skills + "&";
  interests+= buildSrchStr( taxonomies[1] );
  interests = ( interests === "interests=" ) ? "" : interests + "&";
  goals+= buildSrchStr( taxonomies[2] );
  goals = ( goals === "goals=" ) ? "" : goals;
  var searchStr = baseURL+skills+interests+goals;
  //
  // Output the user search criteria for the matching project results header
  //
  $("#searchskills.config").text("Skills: " + buildSrchStr( taxonomies[0] ));
  $("#searchinterests.config").text("Interests: " + buildSrchStr( taxonomies[1] ));
  $("#searchgoals.config").text("Goals: " + buildSrchStr( taxonomies[2] ));

  return searchStr;
}



  // remove unused elements


function registerTaxonomies () {
  var taxonomies = [], taxSet = ['skills', 'interests', 'goals'];
  var primSyns = [];
  //build taxonomies from the selectbox html
  for (i = 0; i < taxSet.length; i++ ) {
    taxonomies[i] = { setType : taxSet[i], setCount: 0, setPrimary : [ ] };
    $("div#"+ taxSet[i] + " option").each( function (index) {
      primSyns = $(this).text().split(',');
      //
      //primSyns array[0] is the "primary" keyword
      //  followed by other elements which are synonymns
      //  that are not used for searching. Only push
      //  the primary onto the taxonomies setPrimary property,
      //  with initial "chosen" property of false
      //
      taxonomies[i].setPrimary.push( { name: primSyns[0], chosen: false } ); //push the primary keyword, no need for the synonymns
    });
  }
  return taxonomies;
}

function restartWizard () {
  $("li#start_matching").addClass("active");
  $("li#matched").removeClass("active");
  $("button#backToWizard").addClass("btn--hidden");

  $("[role='start_matching']").removeClass("btn--hidden");
  $("[role='see_results']").addClass("btn--hidden");

//shortcut, but need to remove all the html
}



$(".chosen-select").chosen({no_results_text: "Oops, nothing found!"});
$(".chosen-container").css("width", "350px");<|MERGE_RESOLUTION|>--- conflicted
+++ resolved
@@ -57,14 +57,8 @@
     user_data = "home";
     location.href = '/test/api/projects'; //go back to home page
   })
-<<<<<<< HEAD
+
 //handle synonyms in list selections
-  $('#interests select').chosen().change( subPrimaryAndTellUser );
-
-
-=======
-
-
   var taxonomies = registerTaxonomies ();
   //
   // taxonomies now holds all the primary keywords
@@ -106,7 +100,6 @@
 
   };
 
->>>>>>> dc1981c1
 });
 /*
 function showSavedProjs () {
