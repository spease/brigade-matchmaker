var faker = require('faker')

module.exports = [
  {
    'id': 'UXR-Matching-App-DigitalPrototype',
    'brigade': 'codeforexample',
    'status': 'mvp',
    'thumbnailUrl': 'https://cloud.githubusercontent.com/assets/451510/23977184/d371c3ba-09a9-11e7-971c-f8dc705f0f5a.png',
    'bannerUrl': faker.image.people(),
    'bornAt': 'Code for Example',
    'geography': faker.address.city(),
    'politicalEntity': '',
    'name': 'UXR Matching App - Digital Prototype',
    'description': 'Developing a working prototype of a Matching App for new C4SF members.',
    'license': 'MIT',
    'homepage': 'http://old.codeforsanfrancisco.org/research-group/projects/NewMemberEngagement/3-3_Implementation_ProjectMatchingHat/index.html',
    'repository': 'https://github.com/designforsf/brigade-matchmaker',
    'links': [],
    'videos': [],
    'matchingConfig': {
      'interests': ['all'],
      'skillsNeeded': ['server-dev/nodejs', 'client-dev/html-css', 'client-dev/javascript'],
      'skillsOffered': ['server-dev/mongodb'],
      'goalsNeeded': ['developer','helper']
    },
    'matchingDescr': {
      'summary':'Developing a working prototype of a Matching App for new C4SF members.',
      'contactName': 'Jamie Pitts',
      'contactEmail': 'designforsf@gmail.com',
      'contactRole': 'Dev Lead',
      'contactThumbnailUrl': 'https://avatars3.githubusercontent.com/u/509756',
      'tasks': ['Convert front-end UI to EmberJS'],
      'progress': ['Demo of admin tool in EmberJS'],
      'repository': 'https://github.com/designforsf/brigade-matchmaker',
      'link': 'http://old.codeforsanfrancisco.org/research-group/projects/NewMemberEngagement/3-3_Implementation_ProjectMatchingHat/index.html',
    },
    'keywords': [
      faker.company.bsBuzz(),
      faker.company.bsBuzz(),
      faker.company.bsBuzz(),
      faker.company.bsBuzz(),
      faker.company.bsBuzz(),
      faker.company.bsBuzz()
    ],
    'partners': [],
    'team': [
      {
        avatar: faker.internet.avatar(),
        username: faker.internet.userName()
      },
      {
        avatar: faker.internet.avatar(),
        username: faker.internet.userName()
      },
      {
        avatar: faker.internet.avatar(),
        username: faker.internet.userName()
      }
    ],
    'needs': [
      faker.company.bsBuzz(),
      faker.company.bsBuzz(),
      faker.company.bsBuzz(),
      faker.company.bsBuzz(),
      faker.company.bsBuzz()
    ],
    'content': '# This Project! \n\n This is sub info.\n\n' +
      faker.lorem.paragraph() +
      '\n\n' +
      faker.lorem.paragraph() +
      '\n\n' +
      faker.lorem.paragraph() +
      '\n\n' +
      faker.lorem.paragraph() +
      '\n\n' +
      faker.lorem.paragraph() +
      '\n\n' +
      faker.lorem.paragraph() +
      '\n\n| Table | Info | Goes | Here |\n| --- | --- | --- | --- |\n| foo | bar | lorem | ipsum |'
  },
  
  {
    'id': 'Roadmap-to-HTML',
    'brigade': 'codeforexample',
    'status': 'mvp',
    'thumbnailUrl': 'https://cloud.githubusercontent.com/assets/451510/23977184/d371c3ba-09a9-11e7-971c-f8dc705f0f5a.png',
    'bannerUrl': faker.image.people(),
    'bornAt': 'Code for Example',
    'geography': faker.address.city(),
    'politicalEntity': '',
    'name': 'Roadmap to HTML',
    'description': 'Publishing an essential reentry resource on the web',
    'license': 'MIT',
    'homepage': 'https://rootandrebound.github.io/roadmap-to-html/',
    'repository': 'https://github.com/rootandrebound/roadmap-to-html',
    'links': [],
    'videos': [],
    'matchingConfig': {
      'interests': ['all'],
      'skillsNeeded': ['office/ms-word','client-dev/html-css'],
      'skillsOffered': ['office/cms'],
      'goalsNeeded': ['developer','helper']
<<<<<<< HEAD
=======
    },
    'matchingDescr': {
      'summary':'Publishing an essential reentry resource on the web for governmental use.'
>>>>>>> 49b94aa9
    },
    'keywords': [
      faker.company.bsBuzz(),
      faker.company.bsBuzz(),
      faker.company.bsBuzz(),
      faker.company.bsBuzz(),
      faker.company.bsBuzz(),
      faker.company.bsBuzz()
    ],
    'partners': [],
    'team': [
      {
        avatar: faker.internet.avatar(),
        username: faker.internet.userName()
      },
      {
        avatar: faker.internet.avatar(),
        username: faker.internet.userName()
      },
      {
        avatar: faker.internet.avatar(),
        username: faker.internet.userName()
      }
    ],
    'needs': [
      faker.company.bsBuzz(),
      faker.company.bsBuzz(),
      faker.company.bsBuzz(),
      faker.company.bsBuzz(),
      faker.company.bsBuzz()
    ],
    'content': '# This Project! \n\n This is sub info.\n\n' +
      faker.lorem.paragraph() +
      '\n\n' +
      faker.lorem.paragraph() +
      '\n\n' +
      faker.lorem.paragraph() +
      '\n\n' +
      faker.lorem.paragraph() +
      '\n\n' +
      faker.lorem.paragraph() +
      '\n\n' +
      faker.lorem.paragraph() +
      '\n\n| Table | Info | Goes | Here |\n| --- | --- | --- | --- |\n| foo | bar | lorem | ipsum |'
  },
  {
    'id': 'ShelterTech',
    'brigade': 'codeforexample',
    'status': 'alpha',
    'thumbnailUrl': 'https://www.google.com/a/sheltertech.org/images/logo.gif?alpha=1&service=google_default',
    'bannerUrl': faker.image.people(),
    'bornAt': 'Code for Example',
    'geography': faker.address.city(),
    'politicalEntity': '',
    'name': 'ShelterTech',
    'description': "We're building a suite of products and services for SF's homeless and underserved communities.",
    'license': 'MIT',
    'homepage': 'https://sheltertech.org/',
    'repository': '',
    'links': [],
    'videos': [],
    'matchingConfig': {
      'interests': ['homelessness'],
      'skillsNeeded': ['client-dev/ios'],
      'skillsOffered': ['client-dev/javascript'],
      'goalsNeeded': ['developer']
    },
    'keywords': [
      faker.company.bsBuzz(),
      faker.company.bsBuzz(),
      faker.company.bsBuzz(),
      faker.company.bsBuzz(),
      faker.company.bsBuzz(),
      faker.company.bsBuzz()
    ],
    'partners': [],
    'team': [
      {
        avatar: faker.internet.avatar(),
        username: faker.internet.userName()
      },
      {
        avatar: faker.internet.avatar(),
        username: faker.internet.userName()
      },
      {
        avatar: faker.internet.avatar(),
        username: faker.internet.userName()
      },
      {
        avatar: faker.internet.avatar(),
        username: faker.internet.userName()
      }
    ],
    'needs': [
      faker.company.bsBuzz(),
      faker.company.bsBuzz(),
      faker.company.bsBuzz(),
      faker.company.bsBuzz(),
      faker.company.bsBuzz()
    ],
    'content': '# This Project! \n\n This is sub info.\n\n' +
      faker.lorem.paragraph() +
      '\n\n' +
      faker.lorem.paragraph() +
      '\n\n' +
      faker.lorem.paragraph() +
      '\n\n' +
      faker.lorem.paragraph() +
      '\n\n' +
      faker.lorem.paragraph() +
      '\n\n' +
      faker.lorem.paragraph() +
      '\n\n| Table | Info | Goes | Here |\n| --- | --- | --- | --- |\n| foo | bar | lorem | ipsum |'
  },
  {
    'id': 'California-OpenJustice',
    'brigade': 'codeforexample',
    'status': 'beta',
    'thumbnailUrl': 'http://datascience.codeforsanfrancisco.org/wp-content/uploads/2017/03/doj-screenshot.png',
    'bannerUrl': faker.image.people(),
    'bornAt': 'Code for Example',
    'geography': faker.address.city(),
    'politicalEntity': '',
    'name': 'California OpenJustice',
    'description': 'Equity & equality in the CA criminal justice system',
    'license': 'MIT',
    'homepage': 'https://getkong.org/install',
    'repository': 'https://github.com/codeforexample/forked-project-kong',
    'links': [],
    'videos': [],
    'matchingConfig': {
      'interests': ['criminal-justice'],
      'skillsNeeded': ['data-sci/optimization-modeling','data-sci/predictive-modeling','data-sci/statistics'],
      'skillsOffered':[],
      'goalsNeeded': ['developer','helper']
    },
    'keywords': [
      faker.company.bsBuzz(),
      faker.company.bsBuzz(),
      faker.company.bsBuzz(),
      faker.company.bsBuzz(),
      faker.company.bsBuzz(),
      faker.company.bsBuzz()
    ],
    'partners': [],
    'team': [
      {
        avatar: faker.internet.avatar(),
        username: faker.internet.userName()
      },
      {
        avatar: faker.internet.avatar(),
        username: faker.internet.userName()
      },
      {
        avatar: faker.internet.avatar(),
        username: faker.internet.userName()
      },
      {
        avatar: faker.internet.avatar(),
        username: faker.internet.userName()
      }

    ],
    'needs': [
      faker.company.bsBuzz(),
      faker.company.bsBuzz(),
      faker.company.bsBuzz(),
      faker.company.bsBuzz(),
      faker.company.bsBuzz()
    ],
    'content': '# This Project! \n\n This is sub info.\n\n' +
      faker.lorem.paragraph() +
      '\n\n' +
      faker.lorem.paragraph() +
      '\n\n' +
      faker.lorem.paragraph() +
      '\n\n' +
      faker.lorem.paragraph() +
      '\n\n' +
      faker.lorem.paragraph() +
      '\n\n' +
      faker.lorem.paragraph() +
      '\n\n| Table | Info | Goes | Here |\n| --- | --- | --- | --- |\n| foo | bar | lorem | ipsum |'
  },
  {
    'id': 'Adopt-a-Drain',
    'brigade': 'codeforexample',
    'status': 'live',
    'thumbnailUrl': 'http://i.imgur.com/JUmCJ5L.png',
    'bannerUrl': faker.image.people(),
    'bornAt': 'Code for Example',
    'geography': faker.address.city(),
    'politicalEntity': '',
    'name': 'Adopt-a-Drain',
    'description': 'Claim responsibility for cleaning out a storm drain after it rains.',
    'license': 'MIT',
    'homepage': 'http://adoptadrain.sfwater.org/',
    'repository': 'https://github.com/sfbrigade/adopt-a-drain',
    'links': [],
    'videos': [],
    'matchingConfig': {
      'interests': ['housing'],
      'skillsNeeded': ['server-dev/rails','server-dev/ruby','client-dev/javascript'],
      'skillsOffered':['client-dev/html-css'],
      'goalsNeeded': ['developer','bug-testing']
    },
    'keywords': [
      faker.company.bsBuzz(),
      faker.company.bsBuzz(),
      faker.company.bsBuzz(),
      faker.company.bsBuzz(),
      faker.company.bsBuzz(),
      faker.company.bsBuzz()
    ],
    'partners': [],
    'team': [
      {
        avatar: faker.internet.avatar(),
        username: faker.internet.userName()
      },
      {
        avatar: faker.internet.avatar(),
        username: faker.internet.userName()
      },
      {
        avatar: faker.internet.avatar(),
        username: faker.internet.userName()
      },
      {
        avatar: faker.internet.avatar(),
        username: faker.internet.userName()
      }

    ],
    'needs': [
      faker.company.bsBuzz(),
      faker.company.bsBuzz(),
      faker.company.bsBuzz(),
      faker.company.bsBuzz(),
      faker.company.bsBuzz()
    ],
    'content': '# This Project! \n\n This is sub info.\n\n' +
      faker.lorem.paragraph() +
      '\n\n' +
      faker.lorem.paragraph() +
      '\n\n' +
      faker.lorem.paragraph() +
      '\n\n' +
      faker.lorem.paragraph() +
      '\n\n' +
      faker.lorem.paragraph() +
      '\n\n' +
      faker.lorem.paragraph() +
      '\n\n| Table | Info | Goes | Here |\n| --- | --- | --- | --- |\n| foo | bar | lorem | ipsum |'
  },
  {
    'id': 'Brigadehub',
    'brigade': 'codeforexample',
    'status': 'mvp',
    'thumbnailUrl': 'https://cdn.rawgit.com/brigadehub/brigadehub/cc51c9ad/assets/rasterized/logo-square-white-blue.png',
    'bannerUrl': faker.image.people(),
    'bornAt': 'Code for Example',
    'geography': faker.address.city(),
    'politicalEntity': '',
    'name': 'Brigadehub',
    'description': 'Data portal and CMS for brigades',
    'license': 'MIT',
    'homepage': 'https://brigadehub.github.io',
    'repository': 'https://github.com/brigadehub/brigadehub',
    'links': [],
    'videos': [],
    'matchingConfig': {
      'interests': ['civic-participation'],
      'skillsNeeded': ['server-dev/nodejs','server-dev/mongodb'],
      'skillsOffered': ['office'],
      'goalsNeeded': ['developer']
    },
    'keywords': [
      faker.company.bsBuzz(),
      faker.company.bsBuzz(),
      faker.company.bsBuzz(),
      faker.company.bsBuzz(),
      faker.company.bsBuzz(),
      faker.company.bsBuzz()
    ],
    'partners': [],
    'team': [
      {
        avatar: faker.internet.avatar(),
        username: faker.internet.userName()
      },
      {
        avatar: faker.internet.avatar(),
        username: faker.internet.userName()
      },
      {
        avatar: faker.internet.avatar(),
        username: faker.internet.userName()
      },
      {
        avatar: faker.internet.avatar(),
        username: faker.internet.userName()
      }

    ],
    'needs': [
      faker.company.bsBuzz(),
      faker.company.bsBuzz(),
      faker.company.bsBuzz(),
      faker.company.bsBuzz(),
      faker.company.bsBuzz()
    ],
    'content': '# This Project! \n\n This is sub info.\n\n' +
      faker.lorem.paragraph() +
      '\n\n' +
      faker.lorem.paragraph() +
      '\n\n' +
      faker.lorem.paragraph() +
      '\n\n' +
      faker.lorem.paragraph() +
      '\n\n' +
      faker.lorem.paragraph() +
      '\n\n' +
      faker.lorem.paragraph() +
      '\n\n| Table | Info | Goes | Here |\n| --- | --- | --- | --- |\n| foo | bar | lorem | ipsum |'
  }, {
    'id': 'The-Data-Science-Working-Group',
    'brigade': 'codeforexample',
    'status': 'proposed',
    'thumbnailUrl': 'https://github.com/sfbrigade/data-science-wg/raw/master/datascience-wg_header.jpg  ',
    'bannerUrl': faker.image.people(),
    'bornAt': 'Code for Example',
    'geography': faker.address.city(),
    'politicalEntity': '',
    'name': 'The Data Science Working Group',
    'description': faker.hacker.phrase(),
    'license': 'MIT',
    'homepage': 'http://datascience.codeforsanfrancisco.org/',
    'repository': 'https://github.com/codeforexample/mirrored-project-mirror',
    'links': [],
    'videos': [],
    'matchingConfig': {
      'interests': [],
      'skillsNeeded': ['data-sci','data-sci/python','data-sci/visualization','data-sci/machine-learning'],
      'skillsOffered': ['data-sci'],
      'goalsNeeded': ['developer','learner']
    },
    'keywords': [
      faker.company.bsBuzz(),
      faker.company.bsBuzz(),
      faker.company.bsBuzz(),
      faker.company.bsBuzz(),
      faker.company.bsBuzz(),
      faker.company.bsBuzz()
    ],
    'partners': [],
    'team': [
      {
        avatar: faker.internet.avatar(),
        username: faker.internet.userName()
      },
      {
        avatar: faker.internet.avatar(),
        username: faker.internet.userName()
      },
      {
        avatar: faker.internet.avatar(),
        username: faker.internet.userName()
      },
      {
        avatar: faker.internet.avatar(),
        username: faker.internet.userName()
      }

    ],
    'needs': [
      faker.company.bsBuzz(),
      faker.company.bsBuzz(),
      faker.company.bsBuzz(),
      faker.company.bsBuzz(),
      faker.company.bsBuzz()
    ],
    'content': '# This Project! \n\n This is sub info.\n\n' +
      faker.lorem.paragraph() +
      '\n\n' +
      faker.lorem.paragraph() +
      '\n\n' +
      faker.lorem.paragraph() +
      '\n\n' +
      faker.lorem.paragraph() +
      '\n\n' +
      faker.lorem.paragraph() +
      '\n\n' +
      faker.lorem.paragraph() +
      '\n\n| Table | Info | Goes | Here |\n| --- | --- | --- | --- |\n| foo | bar | lorem | ipsum |'
  }
]<|MERGE_RESOLUTION|>--- conflicted
+++ resolved
@@ -100,12 +100,9 @@
       'skillsNeeded': ['office/ms-word','client-dev/html-css'],
       'skillsOffered': ['office/cms'],
       'goalsNeeded': ['developer','helper']
-<<<<<<< HEAD
-=======
     },
     'matchingDescr': {
       'summary':'Publishing an essential reentry resource on the web for governmental use.'
->>>>>>> 49b94aa9
     },
     'keywords': [
       faker.company.bsBuzz(),
