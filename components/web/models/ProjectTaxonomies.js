var mongoose = require('mongoose')

var ptSchema = new mongoose.Schema({
  name: {type: String, default: ''},
  title: {type: String, default: ''},
  parent: {type: String, default: ''},
  className: {type: String, default: ''},
  synonyms: {type: Array, default: []}
});


/*
  top-level taxonomies
*/

ptSchema.methods.getTaxonomies = function (cb) {
  return cb(null, [
    {name: 'skills', synonyms: [], parent: undefined,
      title: 'Skills', className: 'Skills'},
    {name: 'interests', synonyms: [], parent: undefined,
      title: 'Civic Interests', className: 'Interests'},
    {name: 'goals', synonyms: [], parent: undefined,
      title: 'Volunteering Goals', className: 'Goals'},
  ]);
}


/*
  skills taxonomy
*/

ptSchema.methods.getSkills = function (cb) {
  return cb(null, [
<<<<<<< HEAD
    {name: 'non-technical', synonyms: ['general'], parent: 'skills',
      title: 'Non-Technical Skills'},
    
    {name: 'advocacy', synonyms: ['activism'], parent: 'non-technical'},
    {name: 'writing', synonyms: ['copy'], parent: 'non-technical'},
    
    {name: 'office', synonyms: ['general'], parent: 'skills',
      title: 'Office'},
    
    {name: 'cms', synonyms: ['content-management'], parent: 'office'},
    {name: 'ms-word', synonyms: ['word'], parent: 'office'},
    {name: 'ms-excel', synonyms: ['excel'], parent: 'office'},
    
    {name: 'client-dev', synonyms: ['client'], parent: 'skills',
      title: 'Client-Side Development'},
    
=======
    
    {name: 'skills', synonyms: [], parent: undefined,
      title: 'Skills'},
    
    {name: 'non-technical', synonyms: ['general'], parent: 'skills',
      title: 'Non-Technical Skills'},

    {name: 'advocacy', synonyms: ['activism'], parent: 'non-technical'},
    {name: 'writing', synonyms: ['copy'], parent: 'non-technical'},

    {name: 'office', synonyms: ['general'], parent: 'skills',
      title: 'Office'},

    {name: 'cms', synonyms: ['content-management'], parent: 'office'},
    {name: 'ms-word', synonyms: ['word'], parent: 'office'},
    {name: 'ms-excel', synonyms: ['excel'], parent: 'office'},

    {name: 'client-dev', synonyms: ['client'], parent: 'skills',
      title: 'Client-Side Development'},

>>>>>>> 49b94aa9
    {name: 'android', synonyms: [], parent: 'client-dev'},
    {name: 'html-css', synonyms: ['css','html'], parent: 'client-dev'},
    {name: 'ios', synonyms: ['iphone'], parent: 'client-dev'},
    {name: 'javascript', synonyms: ['js'], parent: 'client-dev'},
    {name: 'uxr', synonyms: ['usability'], parent: 'client-dev'},
<<<<<<< HEAD
  
    {name: 'server-dev', synonyms: ['server','back-end'], parent: 'skills',
      title: 'Server-Side Dev'},
  
=======

    {name: 'server-dev', synonyms: ['server','back-end'], parent: 'skills',
      title: 'Server-Side Dev'},

>>>>>>> 49b94aa9
    {name: 'mongodb', synonyms: ['mongo'], parent: 'server-dev'},
    {name: 'mysql', synonyms: ['mysql-server'], parent: 'server-dev'},
    {name: 'nodejs', synonyms: ['node'], parent: 'server-dev'},
    {name: 'python', synonyms: ['py'], parent: 'server-dev'},
    {name: 'rails', synonyms: ['ruby-on-rails'], parent: 'server-dev'},
    {name: 'ruby', synonyms: [], parent: 'server-dev'},

    {name: 'data-sci', synonyms: ['data-science'], parent: 'skills',
      title: 'Data Sciences'},

    {name: 'machine-learning', synonyms: [], parent: 'data-sci'},
    {name: 'optimization-modeling', synonyms: [], parent: 'data-sci'},
    {name: 'predictive-modeling', synonyms: [], parent: 'data-sci'},
    {name: 'python', synonyms: ['py'], parent: 'data-sci'},
    {name: 'statistics', synonyms: ['stats'], parent: 'data-sci'},
    {name: 'vizualization', synonyms: ['visualization'], parent: 'data-sci'},

  ]);
}


/*
  skills taxonomy
*/

ptSchema.methods.getInterests = function (cb) {
  return cb(null, [
<<<<<<< HEAD
=======
    
    {name: 'interests', synonyms: [], parent: undefined,
      title: 'Interests'},
    
>>>>>>> 49b94aa9
    {name: 'homelessness', synonyms: [], parent: 'interests'},
    {name: 'housing', synonyms: [], parent: 'interests'},
    {name: 'infrastructure', synonyms: [], parent: 'interests'},
    {name: 'fire', synonyms: [], parent: 'interests'},
    {name: 'police', synonyms: [], parent: 'interests'},
  ]);
}


/*
  skills taxonomy
*/

ptSchema.methods.getGoals = function (cb) {
  return cb(null, [
<<<<<<< HEAD
=======
    
    {name: 'goals', synonyms: [], parent: undefined,
      title: 'Goals'},
    
>>>>>>> 49b94aa9
    {name: 'learn', synonyms: [], parent: 'goals'},
    {name: 'lead', synonyms: ['manage'], parent: 'goals'},
    {name: 'develop', synonyms: ['code'], parent: 'goals'},
    {name: 'help', synonyms: ['assist'], parent: 'goals'},
    {name: 'initiate', synonyms: ['pitch'], parent: 'goals'},
    {name: 'network', synonyms: [''], parent: 'goals'},
  ]);
}

module.exports = mongoose.model('ProjectTaxonomies', ptSchema)<|MERGE_RESOLUTION|>--- conflicted
+++ resolved
@@ -31,24 +31,6 @@
 
 ptSchema.methods.getSkills = function (cb) {
   return cb(null, [
-<<<<<<< HEAD
-    {name: 'non-technical', synonyms: ['general'], parent: 'skills',
-      title: 'Non-Technical Skills'},
-    
-    {name: 'advocacy', synonyms: ['activism'], parent: 'non-technical'},
-    {name: 'writing', synonyms: ['copy'], parent: 'non-technical'},
-    
-    {name: 'office', synonyms: ['general'], parent: 'skills',
-      title: 'Office'},
-    
-    {name: 'cms', synonyms: ['content-management'], parent: 'office'},
-    {name: 'ms-word', synonyms: ['word'], parent: 'office'},
-    {name: 'ms-excel', synonyms: ['excel'], parent: 'office'},
-    
-    {name: 'client-dev', synonyms: ['client'], parent: 'skills',
-      title: 'Client-Side Development'},
-    
-=======
     
     {name: 'skills', synonyms: [], parent: undefined,
       title: 'Skills'},
@@ -69,23 +51,15 @@
     {name: 'client-dev', synonyms: ['client'], parent: 'skills',
       title: 'Client-Side Development'},
 
->>>>>>> 49b94aa9
     {name: 'android', synonyms: [], parent: 'client-dev'},
     {name: 'html-css', synonyms: ['css','html'], parent: 'client-dev'},
     {name: 'ios', synonyms: ['iphone'], parent: 'client-dev'},
     {name: 'javascript', synonyms: ['js'], parent: 'client-dev'},
     {name: 'uxr', synonyms: ['usability'], parent: 'client-dev'},
-<<<<<<< HEAD
-  
-    {name: 'server-dev', synonyms: ['server','back-end'], parent: 'skills',
-      title: 'Server-Side Dev'},
-  
-=======
 
     {name: 'server-dev', synonyms: ['server','back-end'], parent: 'skills',
       title: 'Server-Side Dev'},
 
->>>>>>> 49b94aa9
     {name: 'mongodb', synonyms: ['mongo'], parent: 'server-dev'},
     {name: 'mysql', synonyms: ['mysql-server'], parent: 'server-dev'},
     {name: 'nodejs', synonyms: ['node'], parent: 'server-dev'},
@@ -113,13 +87,10 @@
 
 ptSchema.methods.getInterests = function (cb) {
   return cb(null, [
-<<<<<<< HEAD
-=======
     
     {name: 'interests', synonyms: [], parent: undefined,
       title: 'Interests'},
     
->>>>>>> 49b94aa9
     {name: 'homelessness', synonyms: [], parent: 'interests'},
     {name: 'housing', synonyms: [], parent: 'interests'},
     {name: 'infrastructure', synonyms: [], parent: 'interests'},
@@ -135,13 +106,10 @@
 
 ptSchema.methods.getGoals = function (cb) {
   return cb(null, [
-<<<<<<< HEAD
-=======
     
     {name: 'goals', synonyms: [], parent: undefined,
       title: 'Goals'},
     
->>>>>>> 49b94aa9
     {name: 'learn', synonyms: [], parent: 'goals'},
     {name: 'lead', synonyms: ['manage'], parent: 'goals'},
     {name: 'develop', synonyms: ['code'], parent: 'goals'},
