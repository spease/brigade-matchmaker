--- conflicted
+++ resolved
@@ -1,5 +1,4 @@
 <div class="container">
-<<<<<<< HEAD
     <div class="project-header">Project List</div>
     {{#each data as |project|}}
     <div class="flex-container">
@@ -19,113 +18,6 @@
                     |skill|}}
                     <div class="tag skills-tag">{{skill}}</div>
                     {{/each}}
-=======
-    <!--
-    <div class="row">
-        <form>
-            <input id="skills" type="text" name="fname">
-            <input id="learning" type="text" name="lname">
-            <input id="interest" type="text" name="lname">
-            <input id="submit" type="submit" value="Submit">
-        </form>
-    </div>
-    //-->
-    <div class="row rowUnderline projectHeader">
-        <div class="projectHeader__section">
-            <div class="project-list">Project List</div>
-        </div>
-        <div class="projectHeader__section">
-            <div>
-                Sort by:
-                <input label="Something" type="radio"
-                       aria-label="Radio button for following text input">
-                Best matches
-                <input type="radio" aria-label="Radio button for following text input">
-                Emailed
-                <input type="radio" aria-label="Radio button for following text input">
-                Bookmarked
-            </div>
-        </div>
-    </div>
-    {{#each data as |project|}}
-    <div class="row rowUnderline projectHeader">
-        <div class="projectHeader__section">
-            <div class="projName">{{project.attributes.name}}</div>
-        </div>
-        <div class="projectHeader__section">
-            <div class="project-info">
-                <span class="heading-info">Contact Project Lead</span>
-                <span class="heading-info">Bookmark</span>
-            </div>
-        </div>
-
-    </div>
-    <div class="row rowUnderline">
-
-        <div class="col-md-2 enter-cropped"
-             style="background-image: url('http://placehold.it/200x200');">
-            <img src="{{project.attributes.thumbnailUrl}}" style="width:150px; height:150px;" />
-        </div>
-
-        <div class="col-md-3 projDesc">
-            {{project.attributes.description}}
-            <br>
-            <button class="btn" type="button"
-                    data-toggle="collapse" data-target="#collapse{{@index}}"
-                    aria-expanded="false" aria-controls="collapseExample">
-                More Info
-            </button>
-        </div>
-
-        <div class="col-md-7">
-            <ul>
-                <li id="skills{{@index}}">
-                    <span>Skills Needed:</span>
-                    <div class="flex-container">
-                        {{#each
-                        project.attributes.matchingConfig.skillsNeeded as
-                        |skill|}}
-                        <span class="b badge-civic">{{skill}}</span>
-                        {{/each}}
-                    </div>
-                </li>
-                <li id="goals{{@index}}">
-                    <span>Learning Opportunities:</span>
-                    <div class="flex-container">
-                        {{#each
-                        project.attributes.matchingConfig.goalsNeeded as
-                        |goal|}}
-                        <span class="b badge-learn">{{goal}}</span>
-                        {{/each}}
-                    </div>
-                </li>
-                <li id="interests{{@index}}">
-                    <span>Civic Interests:</span>
-                    <div class="flex-container">
-                        {{#each
-                        project.attributes.matchingConfig.interests as
-                        |interest|}}
-                        <span class="b badge-contribute">{{interest}}</span>
-                        {{/each}}
-                    </div>
-
-                </li>
-            </ul>
-        </div>
-    </div>
-    <div class="collapse" id='collapse{{@index}}'>
-        <div class="row">
-            <div class="col col-sm-4">
-                <div class="boldTitle">To-Do Tasks</div>
-                <div>
-                    <ul>
-                        {{#each
-                        project.attributes.matchingDescr.tasks as
-                        |task|}}
-                        <li>{{task}}</li>
-                        {{/each}}
-                    </ul>
->>>>>>> 00d9edeb
                 </div>
             </div>
             <div id="goals{{@index}}" class="opportunities">
