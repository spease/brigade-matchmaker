--- conflicted
+++ resolved
@@ -66,9 +66,6 @@
       var messageToSend = message.message;
       /* during testing phase the Slack ID needs to be filled out.
       In production we will retrieve this with an API call */
-<<<<<<< HEAD
-      var slackId = '#uxr-projectmatch-test'; // enter ID here
-=======
       var slackId =  '';// enter ID here
 
       // color function cycles through colors array
@@ -81,7 +78,6 @@
       color_cycle(colors);
 
       // API call to Slack
->>>>>>> 13f7c19c
       web.chat.postMessage(slackId, 'You have received a message from a new user!', {
         as_user: false,
         username: 'new user bot',
