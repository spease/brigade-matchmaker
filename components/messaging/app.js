--- conflicted
+++ resolved
@@ -44,67 +44,6 @@
 }
 
 app.use(express.static(path.join(__dirname)));
-<<<<<<< HEAD
-
-// Mongoose connection
-var mongoDB = 'mongodb://localhost/test';
-mongoose.connect(mongoDB, {
-  useMongoClient: true
-});
-
-mongoose.Promise = global.Promise;
-var db = mongoose.connection;
-db.on('error', console.error.bind(console, 'MongoDB connection error:'));
-db.once('open', function() {
-  console.log('Mongoose connection to database successful');
-});
-
-// CronJob parameter is 1. seconds, 2. minutes, 3. hours, 4. days, 5. month, 6. day of the week
-var sendMessage = new CronJob('0 * * * * *', function() { // runs every minute when the second marker is at 0
-  Message.findOne({ 'messageSent': null }, 'message messageReceived messageSent', function (err, message) {
-    if (err) return handleError(err);
-    if(message !== null) {
-      var messageToSend = message.message;
-      /* during testing phase the Slack ID needs to be filled out.
-      In production we will retrieve this with an API call */
-      var slackId = ''; // enter ID here
-      web.chat.postMessage(slackId, messageToSend, function (err, res) {
-        if (err) {
-          console.log('Error: ', err);
-        } else {
-          console.log('Message sent to Slack: ', res);
-          message.messageSent = new Date();
-          message.save(function (err, data) {
-            if (err) console.log(err);
-            else {
-              console.log('Message sent, and entry updated: ', data );
-            }
-          });
-        }
-      });
-    }
-  });
-});
-
-sendMessage.start();
-
-var clearQueue = new CronJob('0 0 0 * * Sun', function() {
-  Message.find({}).exec(function(err, message) {
-    if (message !== null) {
-      if (!err) {
-        for (var i=0; i < message.length; i++) {
-          if (message[i].messageSent !== null) {
-            message[i].remove();
-          }
-        }
-      } else {
-        console.log(err);
-      }
-    }
-  });
-});
-
-=======
 
 // Mongoose connection
 var mongoDB = 'mongodb://localhost/test';
@@ -174,7 +113,6 @@
   });
 });
 
->>>>>>> 8b524022
 
 // routes
 app.get('/', function (req, res) {
